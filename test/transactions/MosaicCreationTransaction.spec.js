--- conflicted
+++ resolved
@@ -33,13 +33,8 @@
 			deadline: deadline(),
 			duration: uint64.fromUint(10000),
 			divisibility: 4,
-<<<<<<< HEAD
-			mosaicNonce: uint64.fromUint(1),
-			mosaicId: uint64.fromUint(1)
-=======
 			nonce,
 			mosaicId: mosaicId(nonce, convert.hexToUint8(keyPair.publicKey))
->>>>>>> 9c6f6dc2
 		};
 
 		const verifiableTransaction = new MosaicCreationTransaction.Builder()
@@ -47,20 +42,12 @@
 			.addSupplyMutable()
 			.addDivisibility(mosaicCreationTransaction.divisibility)
 			.addDuration(mosaicCreationTransaction.duration)
-<<<<<<< HEAD
-			.addNonce(mosaicCreationTransaction.mosaicNonce)
-=======
 			.addNonce(mosaicCreationTransaction.nonce)
->>>>>>> 9c6f6dc2
 			.addMosaicId(mosaicCreationTransaction.mosaicId)
 			.build();
 
 		const transactionPayload = verifiableTransaction.signTransaction(keyPair);
 		expect(transactionPayload.payload.substring(240, transactionPayload.payload.length))
-<<<<<<< HEAD
-			.to.be.equal('010000000000000001000000000000000001010400021027000000000000');
-=======
 			.to.be.equal('8675F65ED72E4B430101040210270000');
->>>>>>> 9c6f6dc2
 	});
 });
